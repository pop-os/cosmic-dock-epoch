--- conflicted
+++ resolved
@@ -1,10 +1,9 @@
 use std::fs::File;
 
 use crate::CosmicPanelConfig;
-use crate::{AutoHide, CosmicPanelBackground, CosmicPanelOuput, PanelAnchor, PanelSize};
 use serde::{Deserialize, Serialize};
 use xdg::BaseDirectories;
-use xdg_shell_wrapper_config::{KeyboardInteractivity, Layer, WrapperConfig, WrapperOutput};
+use xdg_shell_wrapper_config::{WrapperConfig, WrapperOutput};
 
 /// Config structure for the cosmic panel
 #[derive(Debug, Deserialize, Serialize, Clone)]
@@ -73,61 +72,6 @@
 
 impl Default for CosmicPanelContainerConfig {
     fn default() -> Self {
-<<<<<<< HEAD
         ron::de::from_str(include_str!("../../config.ron")).unwrap()
-=======
-        Self {
-            config_list: vec![
-                CosmicPanelConfig {
-                    name: "panel".to_string(),
-                    anchor: PanelAnchor::Top,
-                    anchor_gap: false,
-                    layer: Layer::Top,
-                    keyboard_interactivity: KeyboardInteractivity::OnDemand,
-                    size: PanelSize::XS,
-                    output: CosmicPanelOuput::All,
-                    background: CosmicPanelBackground::ThemeDefault(Some(0.8)),
-                    plugins_wings: Some((
-                        vec!["com.system76.CosmicAppletWorkspaces".to_string()],
-                        vec![
-                            "com.system76.CosmicAppletNetwork".to_string(),
-                            "com.system76.CosmicAppletGraphics".to_string(),
-                            "com.system76.CosmicAppletBattery".to_string(),
-                            "com.system76.CosmicAppletNotifications".to_string(),
-                            "com.system76.CosmicAppletAudio".to_string(),
-                            "com.system76.CosmicAppletPower".to_string(),
-                        ],
-                    )),
-                    plugins_center: Some(vec!["com.system76.CosmicAppletTime".to_string()]),
-                    expand_to_edges: false,
-                    padding: 2,
-                    spacing: 2,
-                    exclusive_zone: true,
-                    autohide: None,
-                },
-                CosmicPanelConfig {
-                    name: "dock".to_string(),
-                    anchor: PanelAnchor::Bottom,
-                    anchor_gap: false,
-                    layer: Layer::Top,
-                    keyboard_interactivity: KeyboardInteractivity::OnDemand,
-                    size: PanelSize::L,
-                    output: CosmicPanelOuput::All,
-                    background: CosmicPanelBackground::ThemeDefault(Some(0.8)),
-                    plugins_center: Some(vec!["com.system76.CosmicAppList".to_string()]),
-                    plugins_wings: None,
-                    expand_to_edges: true,
-                    padding: 4,
-                    spacing: 4,
-                    exclusive_zone: false,
-                    autohide: Some(AutoHide {
-                        wait_time: 500,
-                        transition_time: 200,
-                        handle_size: 2,
-                    }),
-                },
-            ],
-        }
->>>>>>> 3bbb7494
     }
 }